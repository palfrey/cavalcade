--- conflicted
+++ resolved
@@ -9,19 +9,12 @@
 bytes = "1"
 dotenv = "0.15.0"
 lazy_static = "1"
-<<<<<<< HEAD
-regex = "1"
-serde = "1"
-serde_json = "*"
-sqlx = { version = "0.5", features = ["postgres", "runtime-tokio-rustls", "json"] }
-=======
 log = "0.4"
-r2d2 = "0.8"
 regex = "1"
 serde = "1"
 serde_json = "*"
 simplelog = "0.11"
->>>>>>> 27e008bf
+sqlx = { version = "0.5", features = ["postgres", "runtime-tokio-rustls", "json"] }
 tokio = { version = "1", features = ["net", "io-util", "rt", "macros", "rt-multi-thread"] }
 
 [dev-dependencies]
