--- conflicted
+++ resolved
@@ -1,30 +1,15 @@
-<<<<<<< HEAD
-[package]
-name = "cavalcade"
-version = "0.1.0"
-edition = "2021"
-
-=======
->>>>>>> 176c77c6
 [dependencies]
 amq-protocol = "6"
 anyhow = "1"
 bytes = "1"
-<<<<<<< HEAD
-regex = "1"
-lazy_static = "1"
 diesel = { version = "1.4", features = ["postgres", "r2d2", "serde_json"] }
 dotenv = "0.15.0"
+lazy_static = "1"
 r2d2 = "0.8"
-serde_json = "*"
-=======
-diesel = { version = "1.4", features = ["postgres"] }
-dotenv = "0.15.0"
-lazy_static = "1"
 regex = "1"
 serde = "1"
+serde_json = "*"
 tokio = {version="1", features=["net", "io-util", "rt", "macros", "rt-multi-thread"] }
->>>>>>> 176c77c6
 
 [dev-dependencies]
 celery = "0.4.0-rcn.11"
